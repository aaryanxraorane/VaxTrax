<<<<<<< HEAD
from flask import Flask, render_template, request, redirect, url_for, session, jsonify
import os
import json
from werkzeug.security import generate_password_hash, check_password_hash
from functools import wraps
import uuid
from datetime import datetime, timedelta
import random
from pymongo import MongoClient
from dotenv import load_dotenv

load_dotenv()

app = Flask(__name__, template_folder='templates', static_folder='static')


#MongoDB
mongo_uri = os.getenv("MONGO_URI")
client = MongoClient(mongo_uri)
db = client["vaxtrax"]  # Database name
collection = db["scans"]

# Secret key for session
app.secret_key = os.urandom(24)

# Mock database for users (in a real app, use a proper database)
users = {
    "admin@vaxtrax.com": {
        "password": generate_password_hash("admin123"),
        "name": "Admin User",
        "role": "admin"
    },
    "user@vaxtrax.com": {
        "password": generate_password_hash("user123"),
        "name": "Regular User",
        "role": "user"
    },
    "company@vaxtrax.com": {
        "password": generate_password_hash("company123"),
        "name": "Company User",
        "role": "company"
    }
}

# Default temperature limits for vaccines
default_temp_limits = {
    "min": -20.0,
    "max": -15.0
}

# Mock database for vaccine batches (in a real app, use a proper database)
batches = {}

# Generate mock batch data
def generate_mock_batches():
    global batches
    batch_ids = [f"VAX-2023-{str(i).zfill(3)}" for i in range(1, 6)]
    stages = ["Factory", "Hub", "Storage", "Hospital", "Patient"]
    locations = [
        "51.5074° N, 0.1278° W",  # London
        "40.7128° N, 74.0060° W",  # New York
        "34.0522° N, 118.2437° W",  # Los Angeles
        "41.8781° N, 87.6298° W",  # Chicago
        "19.4326° N, 99.1332° W"   # Mexico City
    ]
    
    for i, batch_id in enumerate(batch_ids):
        # Determine status based on temperature
        temperature = round(random.uniform(-19.0, -12.0), 1)
        if temperature > -15:
            status = "Unsafe"
        elif temperature > -17:
            status = "At Risk"
        else:
            status = "Safe"
        
        # Create scan history
        scan_history = []
        current_stage_index = min(i % len(stages), len(stages) - 1)
        
        for stage_idx in range(current_stage_index + 1):
            stage = stages[stage_idx]
            days_ago = (current_stage_index - stage_idx) * 2
            scan_temp = round(temperature + random.uniform(-0.5, 0.5), 1)
            
            # Determine status for this scan
            if scan_temp > -15:
                scan_status = "Unsafe"
            elif scan_temp > -17:
                scan_status = "At Risk"
            else:
                scan_status = "Safe"
                
            scan = {
                "timestamp": (datetime.now() - timedelta(days=days_ago, minutes=random.randint(0, 360))).isoformat(),
                "location": locations[stage_idx % len(locations)],
                "scannedBy": f"Operator {random.randint(1, 10)}",
                "device": f"NFC Scanner #{random.randint(1, 30)}",
                "temperature": scan_temp,
                "status": scan_status,
                "stage": stage
            }
            scan_history.append(scan)
        
        batches[batch_id] = {
            "id": batch_id,
            "temperature": temperature,
            "location": locations[i % len(locations)],
            "stage": stages[current_stage_index],
            "status": status,
            "lastUpdated": datetime.now().isoformat(),
            "scanHistory": scan_history
        }

# Generate initial batch data
generate_mock_batches()

# Login required decorator
def login_required(f):
    @wraps(f)
    def decorated_function(*args, **kwargs):
        if 'user' not in session:
            return redirect(url_for('login'))
        return f(*args, **kwargs)
    return decorated_function

# Admin required decorator
def admin_required(f):
    @wraps(f)
    def decorated_function(*args, **kwargs):
        if 'user' not in session or session['role'] != 'admin':
            return redirect(url_for('login'))
        return f(*args, **kwargs)
    return decorated_function

# Company required decorator
def company_required(f):
    @wraps(f)
    def decorated_function(*args, **kwargs):
        if 'user' not in session or session['role'] != 'company':
            return redirect(url_for('login'))
        return f(*args, **kwargs)
    return decorated_function

# Routes
@app.route('/')
def index():
    if 'user' in session:
        if session['role'] == 'admin':
            return redirect(url_for('admin_dashboard'))
        elif session['role'] == 'company':
            return redirect(url_for('company_dashboard'))
        else:
            return redirect(url_for('user_dashboard'))
    return redirect(url_for('login'))

@app.route('/company')
@login_required
@company_required
def company_dashboard():
    return render_template('company_dashboard.html', name=session['name'])

@app.route('/login', methods=['GET', 'POST'])
def login():
    error = None
    if request.method == 'POST':
        email = request.form['email']
        password = request.form['password']
        
        if email in users and check_password_hash(users[email]['password'], password):
            session['user'] = email
            session['name'] = users[email]['name']
            session['role'] = users[email]['role']
            
            if users[email]['role'] == 'admin':
                return redirect(url_for('admin_dashboard'))
            elif users[email]['role'] == 'company':
                return redirect(url_for('company_dashboard'))
            else:
                return redirect(url_for('user_dashboard'))
        else:
            error = 'Invalid credentials. Please try again.'
    
    return render_template('login.html', error=error)

@app.route('/logout')
def logout():
    session.pop('user', None)
    session.pop('name', None)
    session.pop('role', None)
    return redirect(url_for('login'))

@app.route('/admin')
@login_required
@admin_required
def admin_dashboard():
    return render_template('admin_dashboard.html', name=session['name'])

@app.route('/user')
@login_required
def user_dashboard():
    return render_template('user_dashboard.html', name=session['name'])

# API Routes
@app.route('/api/batches', methods=['GET'])
@login_required
def get_batches():
    if session['role'] == 'admin':
        return jsonify(list(batches.values()))
    else:
        # For regular users, only return batches they search for
        return jsonify([])

@app.route('/api/batches/<batch_id>', methods=['GET'])
@login_required
def get_batch(batch_id):
    if batch_id in batches:
        return jsonify(batches[batch_id])
    else:
        return jsonify({"error": "Batch not found"}), 404

@app.route('/api/refresh-data', methods=['GET'])
@login_required
def refresh_data():
    # Simulate data updates
    for batch_id in batches:
        # Randomly adjust temperature slightly
        temp_change = round((random.random() - 0.5) * 0.3, 1)
        batches[batch_id]['temperature'] = round(batches[batch_id]['temperature'] + temp_change, 1)
        
        # Update status based on temperature
        if batches[batch_id]['temperature'] > -15:
            batches[batch_id]['status'] = 'Unsafe'
        elif batches[batch_id]['temperature'] > -17:
            batches[batch_id]['status'] = 'At Risk'
        else:
            batches[batch_id]['status'] = 'Safe'
        
        # Update last updated timestamp
        batches[batch_id]['lastUpdated'] = datetime.now().isoformat()
    
    return jsonify({"success": True})

# Company API Routes
@app.route('/api/company/batches', methods=['GET'])
@login_required
@company_required
def get_company_batches():
    return jsonify(list(batches.values()))

@app.route('/api/company/update-status/<batch_id>', methods=['POST'])
@login_required
@company_required
def update_batch_status(batch_id):
    if batch_id not in batches:
        return jsonify({"error": "Batch not found"}), 404
    
    data = request.json
    if 'status' not in data or data['status'] not in ['Safe', 'At Risk', 'Unsafe']:
        return jsonify({"error": "Invalid status value"}), 400
    
    batches[batch_id]['status'] = data['status']
    
    # Add a new scan entry
    new_scan = {
        "timestamp": datetime.now().isoformat(),
        "location": batches[batch_id]['location'],
        "scannedBy": session['name'],
        "device": f"Web Interface",
        "temperature": batches[batch_id]['temperature'],
        "status": data['status'],
        "stage": batches[batch_id]['stage']
    }
    
    batches[batch_id]['scanHistory'].append(new_scan)
    batches[batch_id]['lastUpdated'] = datetime.now().isoformat()
    
    return jsonify({"success": True, "batch": batches[batch_id]})

@app.route('/api/company/update-stage/<batch_id>', methods=['POST'])
@login_required
@company_required
def update_batch_stage(batch_id):
    if batch_id not in batches:
        return jsonify({"error": "Batch not found"}), 404
    
    data = request.json
    stages = ["Factory", "Hub", "Storage", "Hospital", "Patient"]
    
    if 'stage' not in data or data['stage'] not in stages:
        return jsonify({"error": "Invalid stage value"}), 400
    
    batches[batch_id]['stage'] = data['stage']
    
    # Add a new scan entry
    new_scan = {
        "timestamp": datetime.now().isoformat(),
        "location": batches[batch_id]['location'],
        "scannedBy": session['name'],
        "device": f"Web Interface",
        "temperature": batches[batch_id]['temperature'],
        "status": batches[batch_id]['status'],
        "stage": data['stage']
    }
    
    batches[batch_id]['scanHistory'].append(new_scan)
    batches[batch_id]['lastUpdated'] = datetime.now().isoformat()
    
    return jsonify({"success": True, "batch": batches[batch_id]})

@app.route('/api/company/add-vaccine', methods=['POST'])
@login_required
@company_required
def add_vaccine():
    data = request.json
    
    # Validate required fields
    required_fields = ['location', 'stage']
    for field in required_fields:
        if field not in data:
            return jsonify({"error": f"Missing required field: {field}"}), 400
    
    # Generate a new batch ID
    batch_count = len(batches) + 1
    batch_id = f"VAX-{datetime.now().year}-{str(batch_count).zfill(3)}"
    
    # Get temperature limits
    temp_min = data.get('temp_min', default_temp_limits['min'])
    temp_max = data.get('temp_max', default_temp_limits['max'])
    
    # Generate a random temperature within the specified limits
    temperature = round(random.uniform(temp_min, temp_max), 1)
    
    # Determine status based on temperature
    if temperature > temp_max:
        status = "Unsafe"
    elif temperature > (temp_min + (temp_max - temp_min) / 2):
        status = "At Risk"
    else:
        status = "Safe"
    
    # Create initial scan
    initial_scan = {
        "timestamp": datetime.now().isoformat(),
        "location": data['location'],
        "scannedBy": session['name'],
        "device": "Web Interface",
        "temperature": temperature,
        "status": status,
        "stage": data['stage']
    }
    
    # Create the new batch
    batches[batch_id] = {
        "id": batch_id,
        "temperature": temperature,
        "location": data['location'],
        "stage": data['stage'],
        "status": status,
        "lastUpdated": datetime.now().isoformat(),
        "scanHistory": [initial_scan],
        "tempLimits": {
            "min": temp_min,
            "max": temp_max
        }
    }
    
    return jsonify({"success": True, "batch": batches[batch_id]})

@app.route('/add_scan', methods=['POST'])
def add_scan():
    data = request.get_json()
    collection.insert_one(data)
    return jsonify({"message": "Scan added successfully!"}), 201

@app.route('/get_scans/<batch_no>', methods=['GET'])
def get_scans(batch_no):
    scans = list(collection.find({"batch_no": batch_no}, {"_id": 0}))
    return jsonify(scans)

@app.route('/healthz')
def health():
    return "OK", 200


if __name__ == '__main__':
    port = int(os.environ.get("PORT", 10000))
    app.run(host='0.0.0.0', port=port)
=======
from flask import Flask, render_template, request, redirect, url_for, session, jsonify
import os
import json
from werkzeug.security import generate_password_hash, check_password_hash
from functools import wraps
import uuid
from datetime import datetime, timedelta
import random
from pymongo import MongoClient
from dotenv import load_dotenv

load_dotenv()

app = Flask(__name__, template_folder='templates', static_folder='static')


#MongoDB
mongo_uri = os.getenv("MONGO_URI")
client = MongoClient(mongo_uri)
db = client["vaxtrax"]  # Database name
collection = db["scans"]

# Secret key for session
app.secret_key = os.urandom(24)

# Mock database for users (in a real app, use a proper database)
users = {
    "admin@vaxtrax.com": {
        "password": generate_password_hash("admin123"),
        "name": "Admin User",
        "role": "admin"
    },
    "user@vaxtrax.com": {
        "password": generate_password_hash("user123"),
        "name": "Regular User",
        "role": "user"
    },
    "company@vaxtrax.com": {
        "password": generate_password_hash("company123"),
        "name": "Company User",
        "role": "company"
    }
}

# Default temperature limits for vaccines
default_temp_limits = {
    "min": -20.0,
    "max": -15.0
}

# Mock database for vaccine batches (in a real app, use a proper database)
batches = {}

# Generate mock batch data
def generate_mock_batches():
    global batches
    batch_ids = [f"VAX-2023-{str(i).zfill(3)}" for i in range(1, 6)]
    stages = ["Factory", "Hub", "Storage", "Hospital", "Patient"]
    locations = [
        "51.5074° N, 0.1278° W",  # London
        "40.7128° N, 74.0060° W",  # New York
        "34.0522° N, 118.2437° W",  # Los Angeles
        "41.8781° N, 87.6298° W",  # Chicago
        "19.4326° N, 99.1332° W"   # Mexico City
    ]
    
    for i, batch_id in enumerate(batch_ids):
        # Determine status based on temperature
        temperature = round(random.uniform(-19.0, -12.0), 1)
        if temperature > -15:
            status = "Unsafe"
        elif temperature > -17:
            status = "At Risk"
        else:
            status = "Safe"
        
        # Create scan history
        scan_history = []
        current_stage_index = min(i % len(stages), len(stages) - 1)
        
        for stage_idx in range(current_stage_index + 1):
            stage = stages[stage_idx]
            days_ago = (current_stage_index - stage_idx) * 2
            scan_temp = round(temperature + random.uniform(-0.5, 0.5), 1)
            
            # Determine status for this scan
            if scan_temp > -15:
                scan_status = "Unsafe"
            elif scan_temp > -17:
                scan_status = "At Risk"
            else:
                scan_status = "Safe"
                
            scan = {
                "timestamp": (datetime.now() - timedelta(days=days_ago, minutes=random.randint(0, 360))).isoformat(),
                "location": locations[stage_idx % len(locations)],
                "scannedBy": f"Operator {random.randint(1, 10)}",
                "device": f"NFC Scanner #{random.randint(1, 30)}",
                "temperature": scan_temp,
                "status": scan_status,
                "stage": stage
            }
            scan_history.append(scan)
        
        batches[batch_id] = {
            "id": batch_id,
            "temperature": temperature,
            "location": locations[i % len(locations)],
            "stage": stages[current_stage_index],
            "status": status,
            "lastUpdated": datetime.now().isoformat(),
            "scanHistory": scan_history
        }

# Generate initial batch data
generate_mock_batches()

# Login required decorator
def login_required(f):
    @wraps(f)
    def decorated_function(*args, **kwargs):
        if 'user' not in session:
            return redirect(url_for('login'))
        return f(*args, **kwargs)
    return decorated_function

# Admin required decorator
def admin_required(f):
    @wraps(f)
    def decorated_function(*args, **kwargs):
        if 'user' not in session or session['role'] != 'admin':
            return redirect(url_for('login'))
        return f(*args, **kwargs)
    return decorated_function

# Company required decorator
def company_required(f):
    @wraps(f)
    def decorated_function(*args, **kwargs):
        if 'user' not in session or session['role'] != 'company':
            return redirect(url_for('login'))
        return f(*args, **kwargs)
    return decorated_function

# Routes
@app.route('/')
def index():
    if 'user' in session:
        if session['role'] == 'admin':
            return redirect(url_for('admin_dashboard'))
        elif session['role'] == 'company':
            return redirect(url_for('company_dashboard'))
        else:
            return redirect(url_for('user_dashboard'))
    return redirect(url_for('login'))

@app.route('/company')
@login_required
@company_required
def company_dashboard():
    return render_template('company_dashboard.html', name=session['name'])

@app.route('/login', methods=['GET', 'POST'])
def login():
    error = None
    if request.method == 'POST':
        email = request.form['email']
        password = request.form['password']
        
        if email in users and check_password_hash(users[email]['password'], password):
            session['user'] = email
            session['name'] = users[email]['name']
            session['role'] = users[email]['role']
            
            if users[email]['role'] == 'admin':
                return redirect(url_for('admin_dashboard'))
            elif users[email]['role'] == 'company':
                return redirect(url_for('company_dashboard'))
            else:
                return redirect(url_for('user_dashboard'))
        else:
            error = 'Invalid credentials. Please try again.'
    
    return render_template('login.html', error=error)

@app.route('/logout')
def logout():
    session.pop('user', None)
    session.pop('name', None)
    session.pop('role', None)
    return redirect(url_for('login'))

@app.route('/admin')
@login_required
@admin_required
def admin_dashboard():
    return render_template('admin_dashboard.html', name=session['name'])

@app.route('/user')
@login_required
def user_dashboard():
    return render_template('user_dashboard.html', name=session['name'])

# API Routes
@app.route('/api/batches', methods=['GET'])
@login_required
def get_batches():
    if session['role'] == 'admin':
        return jsonify(list(batches.values()))
    else:
        # For regular users, only return batches they search for
        return jsonify([])

@app.route('/api/batches/<batch_id>', methods=['GET'])
@login_required
def get_batch(batch_id):
    if batch_id in batches:
        return jsonify(batches[batch_id])
    else:
        return jsonify({"error": "Batch not found"}), 404

@app.route('/api/refresh-data', methods=['GET'])
@login_required
def refresh_data():
    # Simulate data updates
    for batch_id in batches:
        # Randomly adjust temperature slightly
        temp_change = round((random.random() - 0.5) * 0.3, 1)
        batches[batch_id]['temperature'] = round(batches[batch_id]['temperature'] + temp_change, 1)
        
        # Update status based on temperature
        if batches[batch_id]['temperature'] > -15:
            batches[batch_id]['status'] = 'Unsafe'
        elif batches[batch_id]['temperature'] > -17:
            batches[batch_id]['status'] = 'At Risk'
        else:
            batches[batch_id]['status'] = 'Safe'
        
        # Update last updated timestamp
        batches[batch_id]['lastUpdated'] = datetime.now().isoformat()
    
    return jsonify({"success": True})

# Company API Routes
@app.route('/api/company/batches', methods=['GET'])
@login_required
@company_required
def get_company_batches():
    return jsonify(list(batches.values()))

@app.route('/api/company/update-status/<batch_id>', methods=['POST'])
@login_required
@company_required
def update_batch_status(batch_id):
    if batch_id not in batches:
        return jsonify({"error": "Batch not found"}), 404
    
    data = request.json
    if 'status' not in data or data['status'] not in ['Safe', 'At Risk', 'Unsafe']:
        return jsonify({"error": "Invalid status value"}), 400
    
    batches[batch_id]['status'] = data['status']
    
    # Add a new scan entry
    new_scan = {
        "timestamp": datetime.now().isoformat(),
        "location": batches[batch_id]['location'],
        "scannedBy": session['name'],
        "device": f"Web Interface",
        "temperature": batches[batch_id]['temperature'],
        "status": data['status'],
        "stage": batches[batch_id]['stage']
    }
    
    batches[batch_id]['scanHistory'].append(new_scan)
    batches[batch_id]['lastUpdated'] = datetime.now().isoformat()
    
    return jsonify({"success": True, "batch": batches[batch_id]})

@app.route('/api/company/update-stage/<batch_id>', methods=['POST'])
@login_required
@company_required
def update_batch_stage(batch_id):
    if batch_id not in batches:
        return jsonify({"error": "Batch not found"}), 404
    
    data = request.json
    stages = ["Factory", "Hub", "Storage", "Hospital", "Patient"]
    
    if 'stage' not in data or data['stage'] not in stages:
        return jsonify({"error": "Invalid stage value"}), 400
    
    batches[batch_id]['stage'] = data['stage']
    
    # Add a new scan entry
    new_scan = {
        "timestamp": datetime.now().isoformat(),
        "location": batches[batch_id]['location'],
        "scannedBy": session['name'],
        "device": f"Web Interface",
        "temperature": batches[batch_id]['temperature'],
        "status": batches[batch_id]['status'],
        "stage": data['stage']
    }
    
    batches[batch_id]['scanHistory'].append(new_scan)
    batches[batch_id]['lastUpdated'] = datetime.now().isoformat()
    
    return jsonify({"success": True, "batch": batches[batch_id]})

@app.route('/api/company/add-vaccine', methods=['POST'])
@login_required
@company_required
def add_vaccine():
    data = request.json
    
    # Validate required fields
    required_fields = ['location', 'stage']
    for field in required_fields:
        if field not in data:
            return jsonify({"error": f"Missing required field: {field}"}), 400
    
    # Generate a new batch ID
    batch_count = len(batches) + 1
    batch_id = f"VAX-{datetime.now().year}-{str(batch_count).zfill(3)}"
    
    # Get temperature limits
    temp_min = data.get('temp_min', default_temp_limits['min'])
    temp_max = data.get('temp_max', default_temp_limits['max'])
    
    # Generate a random temperature within the specified limits
    temperature = round(random.uniform(temp_min, temp_max), 1)
    
    # Determine status based on temperature
    if temperature > temp_max:
        status = "Unsafe"
    elif temperature > (temp_min + (temp_max - temp_min) / 2):
        status = "At Risk"
    else:
        status = "Safe"
    
    # Create initial scan
    initial_scan = {
        "timestamp": datetime.now().isoformat(),
        "location": data['location'],
        "scannedBy": session['name'],
        "device": "Web Interface",
        "temperature": temperature,
        "status": status,
        "stage": data['stage']
    }
    
    # Create the new batch
    batches[batch_id] = {
        "id": batch_id,
        "temperature": temperature,
        "location": data['location'],
        "stage": data['stage'],
        "status": status,
        "lastUpdated": datetime.now().isoformat(),
        "scanHistory": [initial_scan],
        "tempLimits": {
            "min": temp_min,
            "max": temp_max
        }
    }
    
    return jsonify({"success": True, "batch": batches[batch_id]})

@app.route('/add_scan', methods=['POST'])
def add_scan():
    data = request.get_json()
    collection.insert_one(data)
    return jsonify({"message": "Scan added successfully!"}), 201

@app.route('/get_scans/<batch_no>', methods=['GET'])
def get_scans(batch_no):
    scans = list(collection.find({"batch_no": batch_no}, {"_id": 0}))
    return jsonify(scans)

@app.route('/healthz')
def health():
    return "OK", 200


if __name__ == '__main__':
    port = int(os.environ.get("PORT", 10000))
    app.run(host='0.0.0.0', port=port)
>>>>>>> 5dd1fe24
<|MERGE_RESOLUTION|>--- conflicted
+++ resolved
@@ -1,10 +1,7 @@
-<<<<<<< HEAD
 from flask import Flask, render_template, request, redirect, url_for, session, jsonify
 import os
-import json
 from werkzeug.security import generate_password_hash, check_password_hash
 from functools import wraps
-import uuid
 from datetime import datetime, timedelta
 import random
 from pymongo import MongoClient
@@ -14,17 +11,16 @@
 
 app = Flask(__name__, template_folder='templates', static_folder='static')
 
-
-#MongoDB
+# MongoDB
 mongo_uri = os.getenv("MONGO_URI")
-client = MongoClient(mongo_uri)
-db = client["vaxtrax"]  # Database name
-collection = db["scans"]
+client = MongoClient(mongo_uri) if mongo_uri else None
+db = client["vaxtrax"] if client is not None else None
+collection = db["scans"] if db is not None else None
 
 # Secret key for session
 app.secret_key = os.urandom(24)
 
-# Mock database for users (in a real app, use a proper database)
+# Users (mock)
 users = {
     "admin@vaxtrax.com": {
         "password": generate_password_hash("admin123"),
@@ -43,30 +39,23 @@
     }
 }
 
-# Default temperature limits for vaccines
-default_temp_limits = {
-    "min": -20.0,
-    "max": -15.0
-}
-
-# Mock database for vaccine batches (in a real app, use a proper database)
+default_temp_limits = {"min": -20.0, "max": -15.0}
 batches = {}
 
-# Generate mock batch data
+# ---------------- MOCK DATA ----------------
 def generate_mock_batches():
     global batches
     batch_ids = [f"VAX-2023-{str(i).zfill(3)}" for i in range(1, 6)]
     stages = ["Factory", "Hub", "Storage", "Hospital", "Patient"]
     locations = [
-        "51.5074° N, 0.1278° W",  # London
-        "40.7128° N, 74.0060° W",  # New York
-        "34.0522° N, 118.2437° W",  # Los Angeles
-        "41.8781° N, 87.6298° W",  # Chicago
-        "19.4326° N, 99.1332° W"   # Mexico City
+        "51.5074° N, 0.1278° W",
+        "40.7128° N, 74.0060° W",
+        "34.0522° N, 118.2437° W",
+        "41.8781° N, 87.6298° W",
+        "19.4326° N, 99.1332° W"
     ]
-    
+
     for i, batch_id in enumerate(batch_ids):
-        # Determine status based on temperature
         temperature = round(random.uniform(-19.0, -12.0), 1)
         if temperature > -15:
             status = "Unsafe"
@@ -74,706 +63,194 @@
             status = "At Risk"
         else:
             status = "Safe"
-        
-        # Create scan history
-        scan_history = []
-        current_stage_index = min(i % len(stages), len(stages) - 1)
-        
-        for stage_idx in range(current_stage_index + 1):
-            stage = stages[stage_idx]
-            days_ago = (current_stage_index - stage_idx) * 2
-            scan_temp = round(temperature + random.uniform(-0.5, 0.5), 1)
-            
-            # Determine status for this scan
-            if scan_temp > -15:
-                scan_status = "Unsafe"
-            elif scan_temp > -17:
-                scan_status = "At Risk"
-            else:
-                scan_status = "Safe"
-                
-            scan = {
-                "timestamp": (datetime.now() - timedelta(days=days_ago, minutes=random.randint(0, 360))).isoformat(),
-                "location": locations[stage_idx % len(locations)],
-                "scannedBy": f"Operator {random.randint(1, 10)}",
-                "device": f"NFC Scanner #{random.randint(1, 30)}",
-                "temperature": scan_temp,
-                "status": scan_status,
-                "stage": stage
-            }
-            scan_history.append(scan)
-        
+
         batches[batch_id] = {
             "id": batch_id,
             "temperature": temperature,
-            "location": locations[i % len(locations)],
-            "stage": stages[current_stage_index],
+            "location": locations[i],
+            "stage": stages[i % len(stages)],
             "status": status,
             "lastUpdated": datetime.now().isoformat(),
-            "scanHistory": scan_history
+            "scanHistory": [],
+            "tempLimits": dict(default_temp_limits)
         }
 
-# Generate initial batch data
 generate_mock_batches()
 
-# Login required decorator
+STAGES = ["Factory", "Hub", "Storage", "Hospital", "Patient"]
+
+def next_stage(stage):
+    idx = STAGES.index(stage)
+    return STAGES[idx + 1] if idx < len(STAGES) - 1 else stage
+
+def evaluate_status(temp, tmin, tmax):
+    buffer = 2.0
+    if tmin <= temp <= tmax:
+        return "Safe"
+    if (tmax < temp <= tmax + buffer) or (tmin - buffer <= temp < tmin):
+        return "At Risk"
+    return "Unsafe"
+
+# ---------------- AUTH HELPERS ----------------
+def require_role(role):
+    def decorator(f):
+        @wraps(f)
+        def run(*args, **kwargs):
+            if 'user' not in session or session['role'] != role:
+                return redirect(url_for('login'))
+            return f(*args, **kwargs)
+        return run
+    return decorator
+
 def login_required(f):
     @wraps(f)
-    def decorated_function(*args, **kwargs):
+    def run(*args, **kwargs):
         if 'user' not in session:
             return redirect(url_for('login'))
         return f(*args, **kwargs)
-    return decorated_function
-
-# Admin required decorator
-def admin_required(f):
-    @wraps(f)
-    def decorated_function(*args, **kwargs):
-        if 'user' not in session or session['role'] != 'admin':
-            return redirect(url_for('login'))
-        return f(*args, **kwargs)
-    return decorated_function
-
-# Company required decorator
-def company_required(f):
-    @wraps(f)
-    def decorated_function(*args, **kwargs):
-        if 'user' not in session or session['role'] != 'company':
-            return redirect(url_for('login'))
-        return f(*args, **kwargs)
-    return decorated_function
-
-# Routes
+    return run
+
+# ---------------- ROUTES ----------------
 @app.route('/')
 def index():
     if 'user' in session:
-        if session['role'] == 'admin':
-            return redirect(url_for('admin_dashboard'))
-        elif session['role'] == 'company':
-            return redirect(url_for('company_dashboard'))
-        else:
-            return redirect(url_for('user_dashboard'))
+        return redirect(url_for(f"{session['role']}_dashboard"))
     return redirect(url_for('login'))
 
 @app.route('/company')
 @login_required
-@company_required
+@require_role('company')
 def company_dashboard():
     return render_template('company_dashboard.html', name=session['name'])
 
-@app.route('/login', methods=['GET', 'POST'])
+@app.route('/login', methods=['GET','POST'])
 def login():
-    error = None
+    err = None
     if request.method == 'POST':
         email = request.form['email']
-        password = request.form['password']
-        
-        if email in users and check_password_hash(users[email]['password'], password):
-            session['user'] = email
-            session['name'] = users[email]['name']
-            session['role'] = users[email]['role']
-            
-            if users[email]['role'] == 'admin':
-                return redirect(url_for('admin_dashboard'))
-            elif users[email]['role'] == 'company':
-                return redirect(url_for('company_dashboard'))
-            else:
-                return redirect(url_for('user_dashboard'))
-        else:
-            error = 'Invalid credentials. Please try again.'
-    
-    return render_template('login.html', error=error)
+        pwd = request.form['password']
+        if email in users and check_password_hash(users[email]['password'], pwd):
+            session.update({"user":email, "name":users[email]['name'], "role":users[email]['role']})
+            return redirect('/')
+        err = "Invalid credentials."
+    return render_template('login.html', error=err)
 
 @app.route('/logout')
 def logout():
-    session.pop('user', None)
-    session.pop('name', None)
-    session.pop('role', None)
-    return redirect(url_for('login'))
-
-@app.route('/admin')
-@login_required
-@admin_required
-def admin_dashboard():
-    return render_template('admin_dashboard.html', name=session['name'])
-
-@app.route('/user')
-@login_required
-def user_dashboard():
-    return render_template('user_dashboard.html', name=session['name'])
-
-# API Routes
-@app.route('/api/batches', methods=['GET'])
-@login_required
-def get_batches():
-    if session['role'] == 'admin':
-        return jsonify(list(batches.values()))
-    else:
-        # For regular users, only return batches they search for
-        return jsonify([])
-
-@app.route('/api/batches/<batch_id>', methods=['GET'])
-@login_required
-def get_batch(batch_id):
-    if batch_id in batches:
-        return jsonify(batches[batch_id])
-    else:
-        return jsonify({"error": "Batch not found"}), 404
-
-@app.route('/api/refresh-data', methods=['GET'])
-@login_required
-def refresh_data():
-    # Simulate data updates
-    for batch_id in batches:
-        # Randomly adjust temperature slightly
-        temp_change = round((random.random() - 0.5) * 0.3, 1)
-        batches[batch_id]['temperature'] = round(batches[batch_id]['temperature'] + temp_change, 1)
-        
-        # Update status based on temperature
-        if batches[batch_id]['temperature'] > -15:
-            batches[batch_id]['status'] = 'Unsafe'
-        elif batches[batch_id]['temperature'] > -17:
-            batches[batch_id]['status'] = 'At Risk'
-        else:
-            batches[batch_id]['status'] = 'Safe'
-        
-        # Update last updated timestamp
-        batches[batch_id]['lastUpdated'] = datetime.now().isoformat()
-    
-    return jsonify({"success": True})
-
-# Company API Routes
-@app.route('/api/company/batches', methods=['GET'])
-@login_required
-@company_required
+    session.clear()
+    return redirect('/login')
+
+# ---------------- API ----------------
+@app.route('/api/company/batches')
+@login_required
+@require_role('company')
 def get_company_batches():
     return jsonify(list(batches.values()))
 
-@app.route('/api/company/update-status/<batch_id>', methods=['POST'])
-@login_required
-@company_required
-def update_batch_status(batch_id):
-    if batch_id not in batches:
-        return jsonify({"error": "Batch not found"}), 404
+@app.route('/api/batches/<batch_id>')
+@login_required
+def get_batch(batch_id):
+    return jsonify(batches.get(batch_id, {"error": "Batch not found"}))
+# ----------- NFC SCAN (UPDATED & FIXED) -----------
+@app.route('/api/company/nfc-scan', methods=['POST'])
+@login_required
+@require_role('company')
+def nfc_scan():
+    data = request.json
+    batch_id = data.get("batch_id")
+    temperature = float(data.get("temperature"))
     
-    data = request.json
-    if 'status' not in data or data['status'] not in ['Safe', 'At Risk', 'Unsafe']:
-        return jsonify({"error": "Invalid status value"}), 400
-    
-    batches[batch_id]['status'] = data['status']
-    
-    # Add a new scan entry
-    new_scan = {
+    # Hardcoded coordinates
+    location = "18.459524N, 73.884392E"
+
+    tmin = batches[batch_id]["tempLimits"]["min"]
+    tmax = batches[batch_id]["tempLimits"]["max"]
+    status = evaluate_status(temperature, tmin, tmax)
+
+    batches[batch_id].update({
+        "temperature": round(temperature, 1),
+        "status": status,
+        "location": location,
+        "lastUpdated": datetime.now().isoformat()
+    })
+
+    entry = {
+        "batch_no": batch_id,
+        "temperature": round(temperature, 1),
+        "status": status,
+        "location": location,
+        "stage": batches[batch_id]['stage'],
         "timestamp": datetime.now().isoformat(),
-        "location": batches[batch_id]['location'],
-        "scannedBy": session['name'],
-        "device": f"Web Interface",
-        "temperature": batches[batch_id]['temperature'],
-        "status": data['status'],
-        "stage": batches[batch_id]['stage']
-    }
-    
-    batches[batch_id]['scanHistory'].append(new_scan)
-    batches[batch_id]['lastUpdated'] = datetime.now().isoformat()
-    
-    return jsonify({"success": True, "batch": batches[batch_id]})
-
-@app.route('/api/company/update-stage/<batch_id>', methods=['POST'])
-@login_required
-@company_required
-def update_batch_stage(batch_id):
-    if batch_id not in batches:
-        return jsonify({"error": "Batch not found"}), 404
-    
-    data = request.json
-    stages = ["Factory", "Hub", "Storage", "Hospital", "Patient"]
-    
-    if 'stage' not in data or data['stage'] not in stages:
-        return jsonify({"error": "Invalid stage value"}), 400
-    
-    batches[batch_id]['stage'] = data['stage']
-    
-    # Add a new scan entry
-    new_scan = {
-        "timestamp": datetime.now().isoformat(),
-        "location": batches[batch_id]['location'],
-        "scannedBy": session['name'],
-        "device": f"Web Interface",
+        "action": "NFC scan"
+    }
+
+    # Store in memory history
+    batches[batch_id]["scanHistory"].append(entry)
+
+    # Store in Mongo safely (no ObjectId leak)
+    if collection is not None:
+        collection.insert_one(entry.copy())
+
+    return jsonify({
+        "success": True,
+        "batch": batches[batch_id],
+        "recommendation": "proceed" if status == "Safe" else "halt"
+    })
+
+
+# ----------- PROCEED (UPDATED & FIXED) ---------
+@app.route('/api/company/proceed/<batch_id>', methods=['POST'])
+@login_required
+@require_role('company')
+def proceed(batch_id):
+    old_stage = batches[batch_id]['stage']
+    new_stage = next_stage(old_stage)
+    batches[batch_id]['stage'] = new_stage
+
+    entry = {
+        "batch_no": batch_id,
         "temperature": batches[batch_id]['temperature'],
         "status": batches[batch_id]['status'],
-        "stage": data['stage']
-    }
-    
-    batches[batch_id]['scanHistory'].append(new_scan)
-    batches[batch_id]['lastUpdated'] = datetime.now().isoformat()
-    
+        "location": batches[batch_id]['location'],
+        "stage": new_stage,
+        "timestamp": datetime.now().isoformat(),
+        "action": f"Proceed ({old_stage} → {new_stage})"
+    }
+
+    batches[batch_id]["scanHistory"].append(entry)
+
+    if collection is not None:
+        collection.insert_one(entry.copy())
+
     return jsonify({"success": True, "batch": batches[batch_id]})
 
-@app.route('/api/company/add-vaccine', methods=['POST'])
-@login_required
-@company_required
-def add_vaccine():
-    data = request.json
-    
-    # Validate required fields
-    required_fields = ['location', 'stage']
-    for field in required_fields:
-        if field not in data:
-            return jsonify({"error": f"Missing required field: {field}"}), 400
-    
-    # Generate a new batch ID
-    batch_count = len(batches) + 1
-    batch_id = f"VAX-{datetime.now().year}-{str(batch_count).zfill(3)}"
-    
-    # Get temperature limits
-    temp_min = data.get('temp_min', default_temp_limits['min'])
-    temp_max = data.get('temp_max', default_temp_limits['max'])
-    
-    # Generate a random temperature within the specified limits
-    temperature = round(random.uniform(temp_min, temp_max), 1)
-    
-    # Determine status based on temperature
-    if temperature > temp_max:
-        status = "Unsafe"
-    elif temperature > (temp_min + (temp_max - temp_min) / 2):
-        status = "At Risk"
-    else:
-        status = "Safe"
-    
-    # Create initial scan
-    initial_scan = {
+
+# ----------- HALT (UPDATED & FIXED) ---------
+@app.route('/api/company/halt/<batch_id>', methods=['POST'])
+@login_required
+@require_role('company')
+def halt(batch_id):
+    entry = {
+        "batch_no": batch_id,
+        "temperature": batches[batch_id]['temperature'],
+        "status": batches[batch_id]['status'],
+        "location": batches[batch_id]['location'],
+        "stage": batches[batch_id]['stage'],
         "timestamp": datetime.now().isoformat(),
-        "location": data['location'],
-        "scannedBy": session['name'],
-        "device": "Web Interface",
-        "temperature": temperature,
-        "status": status,
-        "stage": data['stage']
-    }
-    
-    # Create the new batch
-    batches[batch_id] = {
-        "id": batch_id,
-        "temperature": temperature,
-        "location": data['location'],
-        "stage": data['stage'],
-        "status": status,
-        "lastUpdated": datetime.now().isoformat(),
-        "scanHistory": [initial_scan],
-        "tempLimits": {
-            "min": temp_min,
-            "max": temp_max
-        }
-    }
-    
+        "action": "Halt"
+    }
+
+    batches[batch_id]["scanHistory"].append(entry)
+
+    if collection is not None:
+        collection.insert_one(entry.copy())
+
     return jsonify({"success": True, "batch": batches[batch_id]})
 
-@app.route('/add_scan', methods=['POST'])
-def add_scan():
-    data = request.get_json()
-    collection.insert_one(data)
-    return jsonify({"message": "Scan added successfully!"}), 201
-
-@app.route('/get_scans/<batch_no>', methods=['GET'])
-def get_scans(batch_no):
-    scans = list(collection.find({"batch_no": batch_no}, {"_id": 0}))
-    return jsonify(scans)
 
 @app.route('/healthz')
 def health():
     return "OK", 200
 
-
 if __name__ == '__main__':
-    port = int(os.environ.get("PORT", 10000))
-    app.run(host='0.0.0.0', port=port)
-=======
-from flask import Flask, render_template, request, redirect, url_for, session, jsonify
-import os
-import json
-from werkzeug.security import generate_password_hash, check_password_hash
-from functools import wraps
-import uuid
-from datetime import datetime, timedelta
-import random
-from pymongo import MongoClient
-from dotenv import load_dotenv
-
-load_dotenv()
-
-app = Flask(__name__, template_folder='templates', static_folder='static')
-
-
-#MongoDB
-mongo_uri = os.getenv("MONGO_URI")
-client = MongoClient(mongo_uri)
-db = client["vaxtrax"]  # Database name
-collection = db["scans"]
-
-# Secret key for session
-app.secret_key = os.urandom(24)
-
-# Mock database for users (in a real app, use a proper database)
-users = {
-    "admin@vaxtrax.com": {
-        "password": generate_password_hash("admin123"),
-        "name": "Admin User",
-        "role": "admin"
-    },
-    "user@vaxtrax.com": {
-        "password": generate_password_hash("user123"),
-        "name": "Regular User",
-        "role": "user"
-    },
-    "company@vaxtrax.com": {
-        "password": generate_password_hash("company123"),
-        "name": "Company User",
-        "role": "company"
-    }
-}
-
-# Default temperature limits for vaccines
-default_temp_limits = {
-    "min": -20.0,
-    "max": -15.0
-}
-
-# Mock database for vaccine batches (in a real app, use a proper database)
-batches = {}
-
-# Generate mock batch data
-def generate_mock_batches():
-    global batches
-    batch_ids = [f"VAX-2023-{str(i).zfill(3)}" for i in range(1, 6)]
-    stages = ["Factory", "Hub", "Storage", "Hospital", "Patient"]
-    locations = [
-        "51.5074° N, 0.1278° W",  # London
-        "40.7128° N, 74.0060° W",  # New York
-        "34.0522° N, 118.2437° W",  # Los Angeles
-        "41.8781° N, 87.6298° W",  # Chicago
-        "19.4326° N, 99.1332° W"   # Mexico City
-    ]
-    
-    for i, batch_id in enumerate(batch_ids):
-        # Determine status based on temperature
-        temperature = round(random.uniform(-19.0, -12.0), 1)
-        if temperature > -15:
-            status = "Unsafe"
-        elif temperature > -17:
-            status = "At Risk"
-        else:
-            status = "Safe"
-        
-        # Create scan history
-        scan_history = []
-        current_stage_index = min(i % len(stages), len(stages) - 1)
-        
-        for stage_idx in range(current_stage_index + 1):
-            stage = stages[stage_idx]
-            days_ago = (current_stage_index - stage_idx) * 2
-            scan_temp = round(temperature + random.uniform(-0.5, 0.5), 1)
-            
-            # Determine status for this scan
-            if scan_temp > -15:
-                scan_status = "Unsafe"
-            elif scan_temp > -17:
-                scan_status = "At Risk"
-            else:
-                scan_status = "Safe"
-                
-            scan = {
-                "timestamp": (datetime.now() - timedelta(days=days_ago, minutes=random.randint(0, 360))).isoformat(),
-                "location": locations[stage_idx % len(locations)],
-                "scannedBy": f"Operator {random.randint(1, 10)}",
-                "device": f"NFC Scanner #{random.randint(1, 30)}",
-                "temperature": scan_temp,
-                "status": scan_status,
-                "stage": stage
-            }
-            scan_history.append(scan)
-        
-        batches[batch_id] = {
-            "id": batch_id,
-            "temperature": temperature,
-            "location": locations[i % len(locations)],
-            "stage": stages[current_stage_index],
-            "status": status,
-            "lastUpdated": datetime.now().isoformat(),
-            "scanHistory": scan_history
-        }
-
-# Generate initial batch data
-generate_mock_batches()
-
-# Login required decorator
-def login_required(f):
-    @wraps(f)
-    def decorated_function(*args, **kwargs):
-        if 'user' not in session:
-            return redirect(url_for('login'))
-        return f(*args, **kwargs)
-    return decorated_function
-
-# Admin required decorator
-def admin_required(f):
-    @wraps(f)
-    def decorated_function(*args, **kwargs):
-        if 'user' not in session or session['role'] != 'admin':
-            return redirect(url_for('login'))
-        return f(*args, **kwargs)
-    return decorated_function
-
-# Company required decorator
-def company_required(f):
-    @wraps(f)
-    def decorated_function(*args, **kwargs):
-        if 'user' not in session or session['role'] != 'company':
-            return redirect(url_for('login'))
-        return f(*args, **kwargs)
-    return decorated_function
-
-# Routes
-@app.route('/')
-def index():
-    if 'user' in session:
-        if session['role'] == 'admin':
-            return redirect(url_for('admin_dashboard'))
-        elif session['role'] == 'company':
-            return redirect(url_for('company_dashboard'))
-        else:
-            return redirect(url_for('user_dashboard'))
-    return redirect(url_for('login'))
-
-@app.route('/company')
-@login_required
-@company_required
-def company_dashboard():
-    return render_template('company_dashboard.html', name=session['name'])
-
-@app.route('/login', methods=['GET', 'POST'])
-def login():
-    error = None
-    if request.method == 'POST':
-        email = request.form['email']
-        password = request.form['password']
-        
-        if email in users and check_password_hash(users[email]['password'], password):
-            session['user'] = email
-            session['name'] = users[email]['name']
-            session['role'] = users[email]['role']
-            
-            if users[email]['role'] == 'admin':
-                return redirect(url_for('admin_dashboard'))
-            elif users[email]['role'] == 'company':
-                return redirect(url_for('company_dashboard'))
-            else:
-                return redirect(url_for('user_dashboard'))
-        else:
-            error = 'Invalid credentials. Please try again.'
-    
-    return render_template('login.html', error=error)
-
-@app.route('/logout')
-def logout():
-    session.pop('user', None)
-    session.pop('name', None)
-    session.pop('role', None)
-    return redirect(url_for('login'))
-
-@app.route('/admin')
-@login_required
-@admin_required
-def admin_dashboard():
-    return render_template('admin_dashboard.html', name=session['name'])
-
-@app.route('/user')
-@login_required
-def user_dashboard():
-    return render_template('user_dashboard.html', name=session['name'])
-
-# API Routes
-@app.route('/api/batches', methods=['GET'])
-@login_required
-def get_batches():
-    if session['role'] == 'admin':
-        return jsonify(list(batches.values()))
-    else:
-        # For regular users, only return batches they search for
-        return jsonify([])
-
-@app.route('/api/batches/<batch_id>', methods=['GET'])
-@login_required
-def get_batch(batch_id):
-    if batch_id in batches:
-        return jsonify(batches[batch_id])
-    else:
-        return jsonify({"error": "Batch not found"}), 404
-
-@app.route('/api/refresh-data', methods=['GET'])
-@login_required
-def refresh_data():
-    # Simulate data updates
-    for batch_id in batches:
-        # Randomly adjust temperature slightly
-        temp_change = round((random.random() - 0.5) * 0.3, 1)
-        batches[batch_id]['temperature'] = round(batches[batch_id]['temperature'] + temp_change, 1)
-        
-        # Update status based on temperature
-        if batches[batch_id]['temperature'] > -15:
-            batches[batch_id]['status'] = 'Unsafe'
-        elif batches[batch_id]['temperature'] > -17:
-            batches[batch_id]['status'] = 'At Risk'
-        else:
-            batches[batch_id]['status'] = 'Safe'
-        
-        # Update last updated timestamp
-        batches[batch_id]['lastUpdated'] = datetime.now().isoformat()
-    
-    return jsonify({"success": True})
-
-# Company API Routes
-@app.route('/api/company/batches', methods=['GET'])
-@login_required
-@company_required
-def get_company_batches():
-    return jsonify(list(batches.values()))
-
-@app.route('/api/company/update-status/<batch_id>', methods=['POST'])
-@login_required
-@company_required
-def update_batch_status(batch_id):
-    if batch_id not in batches:
-        return jsonify({"error": "Batch not found"}), 404
-    
-    data = request.json
-    if 'status' not in data or data['status'] not in ['Safe', 'At Risk', 'Unsafe']:
-        return jsonify({"error": "Invalid status value"}), 400
-    
-    batches[batch_id]['status'] = data['status']
-    
-    # Add a new scan entry
-    new_scan = {
-        "timestamp": datetime.now().isoformat(),
-        "location": batches[batch_id]['location'],
-        "scannedBy": session['name'],
-        "device": f"Web Interface",
-        "temperature": batches[batch_id]['temperature'],
-        "status": data['status'],
-        "stage": batches[batch_id]['stage']
-    }
-    
-    batches[batch_id]['scanHistory'].append(new_scan)
-    batches[batch_id]['lastUpdated'] = datetime.now().isoformat()
-    
-    return jsonify({"success": True, "batch": batches[batch_id]})
-
-@app.route('/api/company/update-stage/<batch_id>', methods=['POST'])
-@login_required
-@company_required
-def update_batch_stage(batch_id):
-    if batch_id not in batches:
-        return jsonify({"error": "Batch not found"}), 404
-    
-    data = request.json
-    stages = ["Factory", "Hub", "Storage", "Hospital", "Patient"]
-    
-    if 'stage' not in data or data['stage'] not in stages:
-        return jsonify({"error": "Invalid stage value"}), 400
-    
-    batches[batch_id]['stage'] = data['stage']
-    
-    # Add a new scan entry
-    new_scan = {
-        "timestamp": datetime.now().isoformat(),
-        "location": batches[batch_id]['location'],
-        "scannedBy": session['name'],
-        "device": f"Web Interface",
-        "temperature": batches[batch_id]['temperature'],
-        "status": batches[batch_id]['status'],
-        "stage": data['stage']
-    }
-    
-    batches[batch_id]['scanHistory'].append(new_scan)
-    batches[batch_id]['lastUpdated'] = datetime.now().isoformat()
-    
-    return jsonify({"success": True, "batch": batches[batch_id]})
-
-@app.route('/api/company/add-vaccine', methods=['POST'])
-@login_required
-@company_required
-def add_vaccine():
-    data = request.json
-    
-    # Validate required fields
-    required_fields = ['location', 'stage']
-    for field in required_fields:
-        if field not in data:
-            return jsonify({"error": f"Missing required field: {field}"}), 400
-    
-    # Generate a new batch ID
-    batch_count = len(batches) + 1
-    batch_id = f"VAX-{datetime.now().year}-{str(batch_count).zfill(3)}"
-    
-    # Get temperature limits
-    temp_min = data.get('temp_min', default_temp_limits['min'])
-    temp_max = data.get('temp_max', default_temp_limits['max'])
-    
-    # Generate a random temperature within the specified limits
-    temperature = round(random.uniform(temp_min, temp_max), 1)
-    
-    # Determine status based on temperature
-    if temperature > temp_max:
-        status = "Unsafe"
-    elif temperature > (temp_min + (temp_max - temp_min) / 2):
-        status = "At Risk"
-    else:
-        status = "Safe"
-    
-    # Create initial scan
-    initial_scan = {
-        "timestamp": datetime.now().isoformat(),
-        "location": data['location'],
-        "scannedBy": session['name'],
-        "device": "Web Interface",
-        "temperature": temperature,
-        "status": status,
-        "stage": data['stage']
-    }
-    
-    # Create the new batch
-    batches[batch_id] = {
-        "id": batch_id,
-        "temperature": temperature,
-        "location": data['location'],
-        "stage": data['stage'],
-        "status": status,
-        "lastUpdated": datetime.now().isoformat(),
-        "scanHistory": [initial_scan],
-        "tempLimits": {
-            "min": temp_min,
-            "max": temp_max
-        }
-    }
-    
-    return jsonify({"success": True, "batch": batches[batch_id]})
-
-@app.route('/add_scan', methods=['POST'])
-def add_scan():
-    data = request.get_json()
-    collection.insert_one(data)
-    return jsonify({"message": "Scan added successfully!"}), 201
-
-@app.route('/get_scans/<batch_no>', methods=['GET'])
-def get_scans(batch_no):
-    scans = list(collection.find({"batch_no": batch_no}, {"_id": 0}))
-    return jsonify(scans)
-
-@app.route('/healthz')
-def health():
-    return "OK", 200
-
-
-if __name__ == '__main__':
-    port = int(os.environ.get("PORT", 10000))
-    app.run(host='0.0.0.0', port=port)
->>>>>>> 5dd1fe24
+    app.run(host='0.0.0.0', port=int(os.environ.get("PORT",10000)))